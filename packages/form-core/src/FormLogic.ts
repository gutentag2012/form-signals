import {
  type ReadonlySignal,
  type Signal,
  batch,
  computed,
  effect,
  signal,
} from '@preact/signals-core'
import { FieldLogic, type FieldLogicOptions } from './FieldLogic'
import {
  type Paths,
  type SignalifiedData,
  type ValidationError,
  type ValidationErrorMap,
  type ValidatorAdapter,
  type ValidatorAsync,
  type ValidatorAsyncOptions,
  type ValidatorEvents,
  type ValidatorOptions,
  type ValidatorSchemaType,
  type ValidatorSync,
  type ValueAtPath,
  deepSignalifyValue,
  getLeftUnequalPaths,
  getSignalValueAtPath,
  getValueAtPath,
  isEqualDeep,
  makeArrayEntry,
  removeSignalValueAtPath,
  setSignalValueAtPath,
  setSignalValuesFromObject,
  setValueAtPath,
  unSignalifyValue,
  unSignalifyValueSubscribed,
} from './utils'
import { Truthy } from './utils/internal.utils'
import type { ConnectPath, KeepOptionalKeys } from './utils/types'
import {
  clearSubmitEventErrors,
  getValidatorFromAdapter,
  validateWithValidators,
} from './utils/validation'

/**
 * Options for the form logic.
 *
 * @template TData - The type of the data.
 * @template TAdapter - The type of the validator adapter.
 */
export type FormLogicOptions<
  TData,
  TAdapter extends ValidatorAdapter | undefined = undefined,
> = {
  /**
   * Adapter for the validator. This will be used to create the validator from the validator and validatorAsync options.
   */
  validatorAdapter?: TAdapter
  /**
   * Synchronous validator for the value of the field.
   */
  validator?: TAdapter extends undefined
    ? ValidatorSync<TData>
    : ValidatorSync<TData> | ReturnType<ValidatorSchemaType<TData, never[]>>
  /**
   * Options for the validator
   */
  validatorOptions?: ValidatorOptions
  /**
   * Async validator for the value of the field, this will be run after the sync validator if both are set.
   */
  validatorAsync?: TAdapter extends undefined
    ? ValidatorAsync<TData>
    : ValidatorAsync<TData> | ReturnType<ValidatorSchemaType<TData, never[]>>
  /**
   * Options for the async validator
   */
  validatorAsyncOptions?: ValidatorAsyncOptions

  /**
   * Default values for the form
   */
  defaultValues?: TData

  /**
   * Callback for when the form is submitted
   * @param data The data at the time of submission
   * @param addErrors A function to add errors to the form
   */
  onSubmit?: (
    data: TData,
    addErrors: (errors: Partial<Record<Paths<TData>, ValidationError>>) => void,
  ) => void | Promise<void>
}

/**
 * Logic for a form.
 *
 * @template TData - The type of the data.
 * @template TAdapter - The type of the validator adapter.
 */
export class FormLogic<
  TData,
  TAdapter extends ValidatorAdapter | undefined = undefined,
> {
  //region Data
  private readonly _data: SignalifiedData<TData>
  private readonly _jsonData = computed(() =>
    unSignalifyValueSubscribed(this._data),
  )
  //endregion

  //region Utility State
  private readonly _options: Signal<
    FormLogicOptions<TData, TAdapter> | undefined
  >

  private readonly _previousAbortController: Signal<
    AbortController | undefined
  > = signal(undefined)

  private _unsubscribeFromChangeEffect?: () => void

  private _skipValidation = false
  //endregion

  //region Fields
  // This is used to determine if a form is currently registering a field, if so we want to skip the next change event, since we expect a default value there
  private _currentlyRegisteringFields = 0

  private readonly _fields: Signal<
    Map<Paths<TData>, FieldLogic<TData, Paths<TData>, any>>
  > = signal(new Map())
  private readonly _fieldsArray = computed(() => {
    const fields = Array.from(this._fields.value.values())
    // We are sorting this in the hierarchical order, so that parents are sorted before their children
    fields.sort((a, b) => (a.name as string).localeCompare(b.name))
    return fields
  })
  //endregion

  //region State
  private readonly _isMounted = signal(false)
  private readonly _submitCountSuccessful = signal(0)
  private readonly _submitCountUnsuccessful = signal(0)
  private readonly _isSubmitting = signal(false)
  private readonly _errorMap = signal<Partial<ValidationErrorMap>>({})
  private readonly _isValidatingForm = signal(false)
  //endregion

  //region Computed Error State
  private readonly _errors = computed(() => {
    const { sync, async, general } = this._errorMap.value
    return [sync, async, general].filter(Truthy)
  })
  private readonly _mountedFieldErrors = computed(() => {
    const mountedFields = this._fieldsArray.value.filter(
      (field) => field.isMounted.value,
    )
    return mountedFields.flatMap((field) => field.errors.value).filter(Truthy)
  })
  private readonly _unmountedFieldErrors = computed(() => {
    const unmountedFields = this._fieldsArray.value.filter(
      (field) => !field.isMounted.value,
    )
    return unmountedFields.flatMap((field) => field.errors.value).filter(Truthy)
  })
  //endregion

  //region Computed Valid State
  private readonly _isValidatingFields = computed(() =>
    this._fieldsArray.value.some((field) => field.isValidating.value),
  )
  private readonly _isValidating = computed(
    () => this._isValidatingForm.value || this._isValidatingFields.value,
  )
  private readonly _isValidForm = computed(
    () => !this._errors.value.filter(Boolean).length,
  )
  private readonly _isValidFields = computed(() =>
    this._fieldsArray.value.every((field) => field.isValid.value),
  )
  private readonly _isValid = computed(
    () => this._isValidForm.value && this._isValidFields.value,
  )
  //endregion

  //region Computed State
  private readonly _combinedDefaultValues = computed(() => {
    const defaultValues = this._options.value?.defaultValues ?? ({} as TData)
    const fields = this._fieldsArray.value

    // Get any possible default value overrides from the fields
    for (const field of fields) {
      if (
        !field.isMounted.value &&
        !field.options.value?.preserveValueOnUnmount
      )
        continue
      const fieldOptions = field.options.value
      const currentDefaultValue = getValueAtPath(defaultValues, field.name)
      if (currentDefaultValue !== undefined) continue
      setValueAtPath(defaultValues, field.name, fieldOptions?.defaultValue)
    }

    return defaultValues
  })
  private readonly _isTouched = computed(() =>
    this._fieldsArray.value.some((field) => field.isTouched.value),
  )
  private readonly _submitCount = computed(
    () =>
      this._submitCountSuccessful.value + this._submitCountUnsuccessful.value,
  )
  private readonly _isSubmitted = computed(() => {
    return !this._isSubmitting.value && this._submitCount.value > 0
  })
  private readonly _isDirty = computed(
    () => !isEqualDeep(this._combinedDefaultValues.value, this._jsonData.value),
  )
  private readonly _dirtyFields = computed(
    () =>
      getLeftUnequalPaths(
        this._combinedDefaultValues.value,
        this._jsonData.value,
      ) as Paths<TData>[],
  )
  private readonly _canSubmit = computed(() => {
    return (
      !this._isSubmitting.value &&
      !this._isValidating.value &&
      this._isValid.value
    )
  })
  //endregion

  //region Readonly State
  private readonly _isMountedReadOnly = computed(() => this._isMounted.value)
  private readonly _optionsReadOnly = computed(() => this._options.value)
  private readonly _isValidatingFormReadOnly = computed(
    () => this._isValidatingForm.value,
  )
  private readonly _submitCountSuccessfulReadOnly = computed(
    () => this._submitCountSuccessful.value,
  )
  private readonly _submitCountUnsuccessfulReadOnly = computed(
    () => this._submitCountUnsuccessful.value,
  )
  private readonly _isSubmittingReadOnly = computed(
    () => this._isSubmitting.value,
  )
  //endregion

  constructor(options?: FormLogicOptions<TData, TAdapter>) {
    if (options?.defaultValues) {
      this._data = deepSignalifyValue(options.defaultValues)
    } else {
      this._data = signal({}) as SignalifiedData<TData>
    }

    this._options = signal(options)
    this.updateOptions(options)
  }

  //region State Getters
  /**
   * The data of the form.
   *
   * @note
   * This is a {@link SignalifiedData} version of the data, meaning that you can subscribe to changes in the data.
   */
  public get data(): SignalifiedData<TData> {
    // This is not really always the full data, but this way you get type safety
    return this._data
  }

  /**
   * The data of the form as a JSON object.
   *
   * @note
   * This is a readonly signal, meaning that you can subscribe to changes in the data.
   * Changes to any nested value will trigger an update to this signal.
   */
  public get json(): ReadonlySignal<TData> {
    return this._jsonData
  }

  public get isMounted(): ReadonlySignal<boolean> {
    return this._isMountedReadOnly
  }

  /**
   * An array of sync and async errors.
   */
  public get errors(): ReadonlySignal<Array<ValidationError>> {
    return this._errors
  }

  /**
   * An array of errors for fields that are currently mounted.
   */
  public get mountedFieldErrors(): ReadonlySignal<Array<ValidationError>> {
    return this._mountedFieldErrors
  }

  /**
   * An array of errors for fields that are currently unmounted.
   */
  public get unmountedFieldErrors(): ReadonlySignal<Array<ValidationError>> {
    return this._unmountedFieldErrors
  }

  /**
   * All fields that have been registered to the form, both mounted and unmounted (only if they have {@link FieldLogicOptions#preserveValueOnUnmount}).
   */
  public get fields(): Signal<Array<FieldLogic<TData, Paths<TData>, any>>> {
    return this._fieldsArray
  }

  public get isValidForm(): ReadonlySignal<boolean> {
    return this._isValidForm
  }

  public get isValidFields(): ReadonlySignal<boolean> {
    return this._isValidFields
  }

  public get isValid(): ReadonlySignal<boolean> {
    return this._isValid
  }

  public get isTouched(): ReadonlySignal<boolean> {
    return this._isTouched
  }

  public get isDirty(): ReadonlySignal<boolean> {
    return this._isDirty
  }

  public get dirtyFields(): ReadonlySignal<Paths<TData>[]> {
    return this._dirtyFields
  }

  public get submitCountSuccessful(): ReadonlySignal<number> {
    return this._submitCountSuccessfulReadOnly
  }

  public get submitCountUnsuccessful(): ReadonlySignal<number> {
    return this._submitCountUnsuccessfulReadOnly
  }

  public get submitCount(): ReadonlySignal<number> {
    return this._submitCount
  }

  public get isValidatingFields(): ReadonlySignal<boolean> {
    return this._isValidatingFields
  }

  public get isValidatingForm(): ReadonlySignal<boolean> {
    return this._isValidatingFormReadOnly
  }

  public get isValidating(): ReadonlySignal<boolean> {
    return this._isValidating
  }

  public get isSubmitting(): ReadonlySignal<boolean> {
    return this._isSubmittingReadOnly
  }

  public get isSubmitted(): ReadonlySignal<boolean> {
    return this._isSubmitted
  }

  public get canSubmit(): ReadonlySignal<boolean> {
    return this._canSubmit
  }

  public get options(): ReadonlySignal<
    FormLogicOptions<TData, TAdapter> | undefined
  > {
    return this._optionsReadOnly
  }

  public get defaultValues(): ReadonlySignal<TData> {
    return this._combinedDefaultValues
  }

  public getValueForPath<TPath extends Paths<TData>>(
    path: TPath,
  ): SignalifiedData<ValueAtPath<TData, TPath>> {
    return getSignalValueAtPath<TData, TPath>(
      this._data,
      path,
    ) as SignalifiedData<ValueAtPath<TData, TPath>>
  }
  //endregion

  //region Lifecycle
  /**
   * Update the options for the form.
   *
   * @param options - The new options for the form.
   *
   * @note
   * When updating the default values, all values that are not dirty will be reset to the new default value.
   */
  public updateOptions(options?: FormLogicOptions<TData, TAdapter>): void {
    const dirtyFields = this._dirtyFields.peek()
    this._options.value = options

    if (!options?.defaultValues) {
      return
    }

    // We do not want to update dirty field values, since we do not want to reset the form, but just override the default values
    const newDefaultValues = { ...options.defaultValues }
    for (const dirtyField of dirtyFields) {
      setValueAtPath(
        newDefaultValues,
        dirtyField as never,
        getSignalValueAtPath(this.data, dirtyField).peek() as any,
      )
    }
    setSignalValuesFromObject(this._data, newDefaultValues)
  }

  /**
   * Mount the form.
   *
   * @returns A function to unmount the form.
   */
  public async mount(): Promise<() => void> {
    // Once mounted, we want to listen to all changes to the form
    this._unsubscribeFromChangeEffect?.()
    this._unsubscribeFromChangeEffect = effect(async () => {
      const currentJson = this._jsonData.value

      if (!this._isMounted.peek()) {
        return
      }

      if (this._currentlyRegisteringFields > 0) {
        this._currentlyRegisteringFields--
        return
      }
      // Clear all onSubmit errors when the value changes
      clearSubmitEventErrors(this._errorMap)

      await this.validateForEventInternal('onChange', currentJson as TData)
    })

    this._isMounted.value = true
    await this.validateForEvent('onMount')

    return () => {
      this.unmount()
    }
  }

  public unmount(): void {
    this._isMounted.value = false

    this._unsubscribeFromChangeEffect?.()
  }

  /**
   * Adds errors to the form.
   *
   * @param errors - The errors to add.
   *
   * @note
   * Existing errors will be kept unless they are overwritten by the new errors.
   */
  public setErrors(errors: Partial<ValidationErrorMap>): void {
    this._errorMap.value = {
      ...this._errorMap.value,
      ...errors,
    }
  }
  //endregion

  //region Handlers
  /**
   * Validate the form for a specific event.
   *
   * @param event - The event to validate for.
   *
   * @returns A promise that resolves when the validation is done.
   *
   * @note
   * If the form is not mounted, the validation will only be done for the {@link ValidatorEvents.onSubmit} event.
   */
  public validateForEvent(event: ValidatorEvents): void | Promise<void> {
    return this.validateForEventInternal(event)
  }

  /**
   * Handle the change to a nested value in the form.
   *
   * @param path - The path to the value to change.
   * @param newValue - The new value to set.
   * @param options - Options for the change.
   *
   * @note
   * If the form is unmounted, the change will not be applied.
   */
  public handleChange<TPath extends Paths<TData>>(
    path: TPath,
    newValue: ValueAtPath<TData, TPath>,
    options?: { shouldTouch?: boolean },
  ): void {
    if (!this._isMounted.peek()) return
    const field = this.getFieldForPath(path)
    batch(() => {
      setSignalValueAtPath(this._data, path, newValue)
      if (field && options?.shouldTouch) {
        field.handleTouched()
      }
    })
  }

  public async handleBlur(): Promise<void> {
    if (!this._isMounted.peek()) return
    await this.validateForEvent('onBlur')
  }

  public async handleSubmit(): Promise<void> {
    if (!this._isMounted.peek() || !this.canSubmit.peek()) return

    const onFinished = (successful: boolean) => {
      batch(() => {
        if (successful) {
          this._submitCountSuccessful.value++
        } else {
          this._submitCountUnsuccessful.value++
        }
        this._isSubmitting.value = false
      })
    }

    this._isSubmitting.value = true

    await Promise.all(
      this._fieldsArray.peek().map((field) => field.handleBlur()),
    )
    await Promise.all([
      this.validateForEvent('onSubmit'),
      ...this._fieldsArray.peek().map((field) => field.handleSubmit()),
    ])

    if (!this._isValid.peek()) {
      onFinished(false)
      return
    }

    const currentOptions = this._options.peek()
    if (!currentOptions?.onSubmit) {
      onFinished(true)
      return
    }

    try {
      await currentOptions.onSubmit(this._jsonData.peek(), (errors) => {
        for (const [path, error] of Object.entries(errors)) {
          if (!path) {
            this.setErrors({
              async: error,
              asyncErrorEvent: 'server',
            })
            continue
          }

          const field = this.getFieldForPath(path as Paths<TData>)
          if (!field) {
            continue
          }
          field.setErrors({
            async: error,
            asyncErrorEvent: 'server',
          })
        }
      })
      onFinished(true)
    } catch (e) {
      onFinished(false)
      if (!(e instanceof Error)) {
        throw e
      }

      this._errorMap.value = {
        ...this._errorMap.peek(),
        general: e.message,
      }
    }
  }
  //endregion

  //region Field Helpers
  /**
   * Get or create a field for the form.
   *
   * @param path - The path to the field.
   * @param fieldOptions - Options for the field.
   *
   * @returns The field logic for the path.
   *
   * @note
   * If the field already exists, the options will be updated.
   */
  public getOrCreateField<
    TPath extends Paths<TData>,
    TBoundValue = never,
    TFieldAdapter extends ValidatorAdapter | undefined = undefined,
    TMixin extends readonly Exclude<Paths<TData>, TPath>[] = never[],
  >(
    path: TPath,
    fieldOptions?: FieldLogicOptions<
      TData,
      TPath,
      TBoundValue,
      TFieldAdapter extends undefined ? TAdapter : TFieldAdapter,
      TMixin
    >,
  ): FieldLogic<TData, TPath, TBoundValue, TFieldAdapter, TAdapter, TMixin> {
    const existingField = this._fields.peek().get(path) as
      | FieldLogic<TData, TPath, TBoundValue, TFieldAdapter, TAdapter, TMixin>
      | undefined

    if (existingField) {
      existingField.updateOptions(fieldOptions)
      return existingField as FieldLogic<
        TData,
        TPath,
        TBoundValue,
        TFieldAdapter,
        TAdapter,
        TMixin
      >
    }

    const field = new FieldLogic(this, path, fieldOptions)
    this.registerField(path, field, this.getDefaultValueForPath(path))
    return field
  }

  /**
   * Register a field to the form.
   *
   * @param path - The path to the field.
   * @param field - The field to register.
   * @param defaultValues - Default values for the field.
   *
   * @internal Do not call this method on your own since it is called during the construction of {@link FieldLogic}
   */
  public registerField<
    TPath extends Paths<TData>,
    TBoundValue = never,
    TFieldAdapter extends ValidatorAdapter | undefined = undefined,
    TMixin extends readonly Exclude<Paths<TData>, TPath>[] = [],
  >(
    path: TPath,
    field: FieldLogic<
      TData,
      TPath,
      TBoundValue,
      TFieldAdapter,
      TAdapter,
      TMixin
    >,
    defaultValues?: ValueAtPath<TData, TPath>,
  ): void {
    // This might be the case if a field was unmounted and preserved its value, in that case we do not want to do anything
    if (this._fields.peek().has(path)) return

    this._currentlyRegisteringFields++

    const newMap = new Map(this._fields.peek())
    newMap.set(path, field as any)
    this._fields.value = newMap

    if (defaultValues === undefined) return
    setSignalValueAtPath<TData, TPath>(this._data, path, defaultValues)
  }

  /**
   * Initialize a field signal.
   *
   * @param path - The path to the field.
   * @param defaultValue - The default value for the field.
   *
   * @internal Do not call this method on your own since it is called during the construction of {@link FieldLogic}
   */
  public initFieldSignal<TPath extends Paths<TData>>(
    path: TPath,
    defaultValue?: ValueAtPath<TData, TPath>,
  ): void {
    if (this.getValueForPath(path) !== undefined) return
    setSignalValueAtPath(this._data, path, defaultValue)
  }

  /**
   * Unregister a field from the form.
   *
   * @param path - The path to the field.
   * @param defaultValue - The default value for the field.
   * @param preserveValue - If true, the value will be preserved in the form data.
   * @param resetToDefault - If true, the value will be reset to the default value.
   *
   * @note
   * By default, the value of an unregistered Field will be removed from the form data.
   *
   * @internal Do not call this method on your own since it is called during the unmounting of {@link FieldLogic}
   */
  public unregisterField<TPath extends Paths<TData>>(
    path: TPath,
    defaultValue?: ValueAtPath<TData, TPath>,
    preserveValue?: boolean,
    resetToDefault?: boolean,
  ): void {
    if (preserveValue) return

    const newMap = new Map(this._fields.peek())
    newMap.delete(path)
    for (const key of newMap.keys()) {
      if (!(key as string).startsWith(`${path}.`)) continue
      newMap.delete(key)
    }
    this._fields.value = newMap

    if (resetToDefault) {
      setSignalValueAtPath(this._data, path, defaultValue)
    } else {
      removeSignalValueAtPath(this._data, path)
    }
  }

  public getDefaultValueForPath<TPath extends Paths<TData>>(
    path: TPath,
  ): ValueAtPath<TData, TPath> | undefined {
    return getValueAtPath<TData, TPath>(
      this._combinedDefaultValues.peek(),
      path,
    )
  }

  public getFieldForPath<
    TPath extends Paths<TData>,
    TBoundData = never,
    TFieldAdapter extends ValidatorAdapter | undefined = undefined,
    TMixin extends readonly Exclude<Paths<TData>, TPath>[] = never[],
  >(
    path: TPath,
  ): FieldLogic<TData, TPath, TBoundData, TFieldAdapter, TAdapter, TMixin> {
    return this._fields.peek().get(path) as FieldLogic<
      TData,
      TPath,
      TBoundData,
      TFieldAdapter,
      TAdapter,
      TMixin
    >
  }
  //endregion

  //region Object Helpers
  /**
   * Sets a value in a dynamic object.
   *
   * @param path - The path to the object.
   * @param key - The key to set the value at.
   * @param value - The value to set.
   * @param options - Options for the change.
   *
   * @note
   * If the key already exists, it will be updated and keep the signal reference.
   */
  public setValueInObject<
    TPath extends Paths<TData>,
    TKey extends Paths<ValueAtPath<TData, TPath>>,
  >(
    path: TPath,
    key: TKey,
    value: ValueAtPath<TData, ConnectPath<TPath, TKey>>,
    options?: { shouldTouch?: boolean },
  ): void {
    const signal = this.getValueForPath(path)
    const currentValue = signal.value
    if (typeof currentValue !== 'object' || currentValue instanceof Date) {
      console.error(
        `Tried to add a value to a non-object field at path ${path}`,
      )
      return
    }

    batch(() => {
      setSignalValuesFromObject(signal, {
        [key]: value,
      } as any)
      if (options?.shouldTouch) {
        this.getFieldForPath(path)?.handleTouched()
      }
    })
  }

  /**
   * Removes a value in a dynamic object.
   *
   * @param path - The path to the object.
   * @param key - The key to remove the value at.
   * @param options - Options for the change.
   */
  public removeValueInObject<
    TPath extends Paths<TData>,
    TKey extends Paths<ValueAtPath<TData, TPath>>,
  >(
    path: TPath,
    key: KeepOptionalKeys<ValueAtPath<TData, TPath>, TKey>,
    options?: { shouldTouch?: boolean },
  ): void {
    const signal = this.getValueForPath(path)
    const currentValue = signal.value
    if (typeof currentValue !== 'object' || currentValue instanceof Date) {
      console.error(
        `Tried to remove a value from a non-object field at path ${path}`,
      )
      return
    }

    const newMap = new Map(this._fields.peek())
    let changed = false
    for (const key of newMap.keys()) {
      if (!(key as string).startsWith(`${path}.`)) continue
      newMap.delete(key)
      changed = true
    }
    if (changed) {
      this._fields.value = newMap
    }

    batch(() => {
      removeSignalValueAtPath(signal, key)
      if (options?.shouldTouch) {
        this.getFieldForPath(path)?.handleTouched()
      }
    })
  }
  //endregion

  //region Array Helpers
  /**
   * Inserts a value to a given index.
   *
   * @param name - The path to the array.
   * @param index - The index to insert the value at.
   * @param value - The value to insert.
   * @param options - Options for the change.
   *
   * @note
   * If there is already a value at the given index, it will be updated and keep the signal reference.
   */
  public insertValueInArray<TName extends Paths<TData>, Index extends number>(
    name: TName,
    index: Index,
    value: ValueAtPath<TData, TName> extends any[]
      ? ValueAtPath<TData, TName>[number]
      : ValueAtPath<TData, TName> extends readonly any[]
        ? ValueAtPath<TData, TName>[Index]
        : never,
    options?: { shouldTouch?: boolean },
  ): void {
    const signal = this.getValueForPath(name)
    const currentValue = signal.value
    if (!Array.isArray(currentValue)) {
      console.error(`Tried to insert a value into a non-array field at ${name}`)
      return
    }
    const arrayCopy = [...currentValue] as ValueAtPath<TData, TName> &
      Array<unknown>
    arrayCopy[index] = makeArrayEntry(value)
    batch(() => {
      signal.value = arrayCopy as typeof currentValue
      if (options?.shouldTouch) {
        this.getFieldForPath(name)?.handleTouched()
      }
    })
  }

  /**
   * Pushes a value to the end of an array.
   *
   * @param name - The path to the array.
   * @param value - The value to push.
   * @param options - Options for the change.
   */
  public pushValueToArray<TName extends Paths<TData>>(
    name: TName,
    value: ValueAtPath<TData, TName> extends any[]
      ? ValueAtPath<TData, TName>[number]
      : never,
    options?: { shouldTouch?: boolean },
  ): void {
    const signal = this.getValueForPath(name)
    const currentValue = signal.value
    if (!Array.isArray(currentValue)) {
      console.error(`Tried to push a value into a non-array field at ${name}`)
      return
    }

    const arrayCopy = [...currentValue] as ValueAtPath<TData, TName> &
      Array<unknown>
    arrayCopy.push(makeArrayEntry(value))
    batch(() => {
      signal.value = arrayCopy as typeof currentValue
      if (options?.shouldTouch) {
        this.getFieldForPath(name)?.handleTouched()
      }
    })
  }

  /**
   * Pushes a value to an array at a given index.
   *
   * @param name - The path to the array.
   * @param index - The index to push the value at.
   * @param value - The value to push.
   * @param options - Options for the change.
   *
   * @note
   * Values with an index >= the given index will be moved one index up without losing the signal reference.
   */
  public pushValueToArrayAtIndex<TName extends Paths<TData>>(
    name: TName,
    index: ValueAtPath<TData, TName> extends any[] ? number : never,
    value: ValueAtPath<TData, TName> extends any[]
      ? ValueAtPath<TData, TName>[number]
      : never,
    options?: { shouldTouch?: boolean },
  ): void {
    const signal = this.getValueForPath(name)
    const currentValue = signal.value
    if (!Array.isArray(currentValue)) {
      console.error(
        `Tried to push a value into a non-array field at ${name} and index ${index}`,
      )
      return
    }

    const arrayCopy = [...currentValue] as ValueAtPath<TData, TName> &
      Array<unknown>
    arrayCopy.splice(index, 0, makeArrayEntry(value))
    batch(() => {
      signal.value = arrayCopy as typeof currentValue
      if (options?.shouldTouch) {
        this.getFieldForPath(name)?.handleTouched()
      }
    })
  }

  /**
   * Removes a value from an array at a given index.
   *
   * @param name - The path to the array.
   * @param index - The index to remove the value at.
   * @param options - Options for the change.
   */
  public removeValueFromArray<TName extends Paths<TData>>(
    name: TName,
    index: ValueAtPath<TData, TName> extends any[] ? number : never,
    options?: { shouldTouch?: boolean },
  ): void {
    const signal = this.getValueForPath(name)
    const currentValue = signal.value
    if (!Array.isArray(currentValue)) {
      console.error(
        `Tried to remove a value from a non-array field at path ${name}`,
      )
      return
    }
    if (currentValue.length <= index || index < 0) {
      console.error(
        `Tried to remove a value from an array at path ${name} at index ${index} that does not exist`,
      )
      return
    }

    const newMap = new Map(this._fields.peek())
    let changed = false
    for (const key of newMap.keys()) {
      if (!(key as string).startsWith(`${name}.`)) continue
      newMap.delete(key)
      changed = true
    }
    if (changed) {
      this._fields.value = newMap
    }

    batch(() => {
      signal.value = [...currentValue].filter(
        (_, i) => i !== index,
      ) as typeof currentValue
      if (options?.shouldTouch) {
        this.getFieldForPath(name)?.handleTouched()
      }
    })
  }

  /**
   * Swaps two values in an array.
   *
   * @param name - The path to the array.
   * @param indexA - The index of the first value to swap.
   * @param indexB - The index of the second value to swap.
   * @param options - Options for the change.
   *
   * @note
   * The references to the signals will not be lost.
   */
  public swapValuesInArray<
    TName extends Paths<TData>,
    IndexA extends number,
    IndexB extends number,
  >(
    name: TName,
    indexA: ValueAtPath<TData, TName> extends any[]
      ? number
      : ValueAtPath<TData, TName> extends readonly any[]
        ? ValueAtPath<TData, TName>[IndexA] extends ValueAtPath<
            TData,
            TName
          >[IndexB]
          ? number
          : never
        : never,
    indexB: ValueAtPath<TData, TName> extends any[]
      ? number
      : ValueAtPath<TData, TName> extends readonly any[]
        ? ValueAtPath<TData, TName>[IndexB] extends ValueAtPath<
            TData,
            TName
          >[IndexA]
          ? number
          : never
        : never,
    options?: { shouldTouch?: boolean },
  ): void {
    const signal = this.getValueForPath(name)
    const currentValue = signal.value
    if (!Array.isArray(currentValue)) {
      console.error(`Tried to swap values in a non-array field at path ${name}`)
      return
    }
    if (
      currentValue.length <= indexA ||
      indexA < 0 ||
      currentValue.length <= indexB ||
      indexB < 0
    ) {
      console.error(
        `Tried to swap values in an array at path ${name} at index ${indexA} that does not exist`,
      )
      return
    }
    const arrayCopy = [...currentValue] as ValueAtPath<TData, TName> &
      Array<unknown>
    const temp = arrayCopy[indexA]
    arrayCopy[indexA] = arrayCopy[indexB]
    arrayCopy[indexB] = temp

    batch(() => {
      signal.value = arrayCopy as typeof currentValue
      if (options?.shouldTouch) {
        this.getFieldForPath(name)?.handleTouched()
      }
    })
  }

  /**
   * Moves a value in an array to a new index.
   *
   * @param name - The path to the array.
   * @param indexA - The index of the value to move.
   * @param indexB - The index to move the value to.
   * @param options - Options for the change.
   */
  public moveValueInArray<
    TName extends Paths<TData>,
    IndexA extends number,
    IndexB extends number,
  >(
    name: TName,
    indexA: ValueAtPath<TData, TName> extends any[]
      ? number
      : ValueAtPath<TData, TName> extends readonly any[]
        ? ValueAtPath<TData, TName>[IndexA] extends ValueAtPath<
            TData,
            TName
          >[IndexB]
          ? number
          : never
        : never,
    indexB: ValueAtPath<TData, TName> extends any[]
      ? number
      : ValueAtPath<TData, TName> extends readonly any[]
        ? ValueAtPath<TData, TName>[IndexB] extends ValueAtPath<
            TData,
            TName
          >[IndexA]
          ? number
          : never
        : never,
    options?: { shouldTouch?: boolean },
  ): void {
    const signal = this.getValueForPath(name)
    const currentValue = signal.value
    if (!Array.isArray(currentValue)) {
      console.error(`Tried to move value in a non-array field at path ${name}`)
      return
    }
    if (
      currentValue.length <= indexA ||
      indexA < 0 ||
      currentValue.length <= indexB ||
      indexB < 0
    ) {
      console.error(
        `Tried to move value in an array at path ${name} at index ${indexA} that does not exist`,
      )
      return
    }
    const arrayCopy = [...currentValue] as ValueAtPath<TData, TName> &
      Array<unknown>
    const [elementToMove] = arrayCopy.splice(indexA, 1)
    arrayCopy.splice(indexB, 0, elementToMove)

    batch(() => {
      signal.value = arrayCopy as typeof currentValue
      if (options?.shouldTouch) {
        this.getFieldForPath(name)?.handleTouched()
      }
    })
  }
  //endregion

  //region Resets
  /**
   * Reset the state of the form.
   *
   * @note
   * Most of the state is derived,
   * so the only state that is reset is the submit-count, the validation state, the submitting state and the error map.
   */
  public resetStateForm(): void {
    this._submitCountSuccessful.value = 0
    this._submitCountUnsuccessful.value = 0
    this._isValidatingForm.value = false
    this._isSubmitting.value = false
    this._errorMap.value = {}
  }

  /**
   * This will reset the state of all fields in the form.
   */
  public resetStateFields(): void {
    for (const field of this._fieldsArray.peek()) {
      field.resetState()
    }
  }

  /**
   * This will reset the state of the form and all fields.
   */
  public resetState(): void {
    this.resetStateForm()
    this.resetStateFields()
  }

  /**
   * This will reset the values of all fields in the form.
   *
   * @note
   * No validation will be run when resetting the value.
   */
  public resetValues(): void {
<<<<<<< HEAD
    batch(() => {
      this._isMounted.value = false

      // TODO Add tests
      const formDefaultValues = this._options.peek()?.defaultValues ?? {}
      const defaultValues = {...formDefaultValues} as TData
      for (const field of this._fieldsArray.peek()) {
        if(!field.isMounted.peek()) continue
        setValueAtPath(defaultValues, field.name, field.defaultValue.peek() as any)
      }

      setSignalValuesFromObject(this._data, defaultValues)
    })
    this._isMounted.value = true
=======
    this._skipValidation = true
    setSignalValuesFromObject(this._data, this._combinedDefaultValues.peek())
    this._skipValidation = false
>>>>>>> a393ff39
  }

  /**
   * This will both the state and values of the form and all fields.
   */
  public reset(): void {
    batch(() => {
      this.resetValues()
      this.resetState()
    })
  }
  //endregion

  //region Internal
  private validateForEventInternal(
    event: ValidatorEvents,
    checkValue?: TData,
  ): void | Promise<void> {
    if (
      this._skipValidation ||
      (!this._isMounted.peek() && event !== 'onSubmit')
    )
      return

    const value = checkValue ?? unSignalifyValue(this.data)

    const adapter = this._options.peek()?.validatorAdapter
    const syncValidator = getValidatorFromAdapter<TData>(
      adapter,
      this._options.peek()?.validator,
    )
    const asyncValidator = getValidatorFromAdapter<TData>(
      adapter,
      this._options.peek()?.validatorAsync,
      true,
    )

    return validateWithValidators(
      value,
      [],
      event,
      syncValidator,
      this._options.peek()?.validatorOptions,
      asyncValidator,
      this._options.peek()?.validatorAsyncOptions,
      this._previousAbortController,
      this._errorMap,
      this._isValidatingForm,
      this._isTouched.peek(),
    )
  }
  //endregion
}<|MERGE_RESOLUTION|>--- conflicted
+++ resolved
@@ -1182,26 +1182,9 @@
    * No validation will be run when resetting the value.
    */
   public resetValues(): void {
-<<<<<<< HEAD
-    batch(() => {
-      this._isMounted.value = false
-
-      // TODO Add tests
-      const formDefaultValues = this._options.peek()?.defaultValues ?? {}
-      const defaultValues = {...formDefaultValues} as TData
-      for (const field of this._fieldsArray.peek()) {
-        if(!field.isMounted.peek()) continue
-        setValueAtPath(defaultValues, field.name, field.defaultValue.peek() as any)
-      }
-
-      setSignalValuesFromObject(this._data, defaultValues)
-    })
-    this._isMounted.value = true
-=======
     this._skipValidation = true
     setSignalValuesFromObject(this._data, this._combinedDefaultValues.peek())
     this._skipValidation = false
->>>>>>> a393ff39
   }
 
   /**
