--- conflicted
+++ resolved
@@ -1374,13 +1374,9 @@
         expect(field.errors.value).toEqual(['error'])
         expect(group.isDirty.value).toBe(true)
         expect(group.dirtyFields.value).toEqual([
-<<<<<<< HEAD
-=======
           'array',
           'array.1',
->>>>>>> 14add2aa
           'deep.value',
-          'array.1',
           'name',
         ])
         expect(group.submitCount.value).toBe(1)
